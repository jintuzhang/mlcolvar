--- conflicted
+++ resolved
@@ -225,19 +225,8 @@
     # create DictionaryDataset
     dictionary = {'data' : torch.Tensor(df_data.values) } 
     if create_labels: 
-<<<<<<< HEAD
-        dataset = TensorDataset(torch.Tensor(dataframe[input_names].values, dtype=dtype), torch.Tensor(dataframe.filter(like='Label').values, dtype=dtype))
-    else:
-        dataset = TensorDataset(torch.Tensor(dataframe[input_names].values, dtype=dtype))
-    
-    if verbose:
-        print()
-        print(f' - Samples in torch dataset: ', dataset.__len__())
-        print(f' - Descriptors in dataset: ', list(dataset)[0][0].shape[0])
-=======
         dictionary['labels'] = torch.Tensor(df['labels'].values)
     dataset = DictionaryDataset(dictionary)
->>>>>>> 53ae0b18
     
     if return_dataframe:
         return dataset, df
